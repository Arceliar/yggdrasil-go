package yggdrasil

import (
	"encoding/hex"
	"errors"
	"fmt"
	"io"
	"net"
	"net/url"
	"strings"
	"sync"

	//"sync/atomic"
	"time"

	"github.com/yggdrasil-network/yggdrasil-go/src/address"
	"github.com/yggdrasil-network/yggdrasil-go/src/crypto"
	"github.com/yggdrasil-network/yggdrasil-go/src/util"
	"golang.org/x/net/proxy"

	"github.com/Arceliar/phony"
)

type links struct {
	core    *Core
	mutex   sync.RWMutex // protects links below
	links   map[linkInfo]*link
	tcp     tcp // TCP interface support
	stopped chan struct{}
	// TODO timeout (to remove from switch), read from config.ReadTimeout
}

type linkInfo struct {
	box      crypto.BoxPubKey // Their encryption key
	sig      crypto.SigPubKey // Their signing key
	linkType string           // Type of link, e.g. TCP, AWDL
	local    string           // Local name or address
	remote   string           // Remote name or address
}

type linkMsgIO interface {
	readMsg() ([]byte, error)
	writeMsgs([][]byte) (int, error)
	close() error
	// These are temporary workarounds to stream semantics
	_sendMetaBytes([]byte) error
	_recvMetaBytes() ([]byte, error)
}

type link struct {
	lname          string
	links          *links
	peer           *peer
	options        linkOptions
	msgIO          linkMsgIO
	info           linkInfo
	incoming       bool
	force          bool
	closed         chan struct{}
	reader         linkReader  // Reads packets, notifies this link, passes packets to switch
	writer         linkWriter  // Writes packets, notifies this link
	phony.Inbox                // Protects the below
	sendTimer      *time.Timer // Fires to signal that sending is blocked
	keepAliveTimer *time.Timer // Fires to send keep-alive traffic
	stallTimer     *time.Timer // Fires to signal that no incoming traffic (including keep-alive) has been seen
	closeTimer     *time.Timer // Fires when the link has been idle so long we need to close it
	isSending      bool        // True between a notifySending and a notifySent
	blocked        bool        // True if we've blocked the peer in the switch
}

type linkOptions struct {
	pinnedCurve25519Keys map[crypto.BoxPubKey]struct{}
	pinnedEd25519Keys    map[crypto.SigPubKey]struct{}
}

func (l *links) init(c *Core) error {
	l.core = c
	l.mutex.Lock()
	l.links = make(map[linkInfo]*link)
	l.mutex.Unlock()
	l.stopped = make(chan struct{})

	if err := l.tcp.init(l); err != nil {
		c.log.Errorln("Failed to start TCP interface")
		return err
	}

	return nil
}

func (l *links) reconfigure() {
	l.tcp.reconfigure()
}

func (l *links) call(uri string, sintf string) error {
	u, err := url.Parse(uri)
	if err != nil {
		return fmt.Errorf("peer %s is not correctly formatted (%s)", uri, err)
	}
	pathtokens := strings.Split(strings.Trim(u.Path, "/"), "/")
	tcpOpts := tcpOptions{}
	if pubkeys, ok := u.Query()["curve25519"]; ok && len(pubkeys) > 0 {
		tcpOpts.pinnedCurve25519Keys = make(map[crypto.BoxPubKey]struct{})
		for _, pubkey := range pubkeys {
			if boxPub, err := hex.DecodeString(pubkey); err == nil {
				var boxPubKey crypto.BoxPubKey
				copy(boxPubKey[:], boxPub)
				tcpOpts.pinnedCurve25519Keys[boxPubKey] = struct{}{}
			}
		}
	}
	if pubkeys, ok := u.Query()["ed25519"]; ok && len(pubkeys) > 0 {
		tcpOpts.pinnedEd25519Keys = make(map[crypto.SigPubKey]struct{})
		for _, pubkey := range pubkeys {
			if sigPub, err := hex.DecodeString(pubkey); err == nil {
				var sigPubKey crypto.SigPubKey
				copy(sigPubKey[:], sigPub)
				tcpOpts.pinnedEd25519Keys[sigPubKey] = struct{}{}
			}
		}
	}
	switch u.Scheme {
	case "tcp":
		l.tcp.call(u.Host, tcpOpts, sintf)
	case "socks":
		tcpOpts.socksProxyAddr = u.Host
		if u.User != nil {
			tcpOpts.socksProxyAuth = &proxy.Auth{}
			tcpOpts.socksProxyAuth.User = u.User.Username()
			tcpOpts.socksProxyAuth.Password, _ = u.User.Password()
		}
		l.tcp.call(pathtokens[0], tcpOpts, sintf)
	case "tls":
		tcpOpts.upgrade = l.tcp.tls.forDialer
		l.tcp.call(u.Host, tcpOpts, sintf)
	default:
		return errors.New("unknown call scheme: " + u.Scheme)
	}
	return nil
}

func (l *links) listen(uri string) error {
	u, err := url.Parse(uri)
	if err != nil {
		return fmt.Errorf("listener %s is not correctly formatted (%s)", uri, err)
	}
	switch u.Scheme {
	case "tcp":
		_, err := l.tcp.listen(u.Host, nil)
		return err
	case "tls":
		_, err := l.tcp.listen(u.Host, l.tcp.tls.forListener)
		return err
	default:
		return errors.New("unknown listen scheme: " + u.Scheme)
	}
}

func (l *links) create(msgIO linkMsgIO, name, linkType, local, remote string, incoming, force bool, options linkOptions) (*link, error) {
	// Technically anything unique would work for names, but let's pick something human readable, just for debugging
	intf := link{
		lname:   name,
		links:   l,
		options: options,
		msgIO:   msgIO,
		info: linkInfo{
			linkType: linkType,
			local:    local,
			remote:   remote,
		},
		incoming: incoming,
		force:    force,
	}
	intf.writer.intf = &intf
	intf.writer.worker = make(chan [][]byte, 1)
	intf.reader.intf = &intf
	intf.reader.err = make(chan error)
	return &intf, nil
}

func (l *links) stop() error {
	close(l.stopped)
	if err := l.tcp.stop(); err != nil {
		return err
	}
	return nil
}

func (intf *link) handler() error {
	// TODO split some of this into shorter functions, so it's easier to read, and for the FIXME duplicate peer issue mentioned later
	go func() {
		for bss := range intf.writer.worker {
			intf.msgIO.writeMsgs(bss)
		}
	}()
	defer intf.writer.Act(nil, func() {
		intf.writer.closed = true
		close(intf.writer.worker)
	})
	myLinkPub, myLinkPriv := crypto.NewBoxKeys()
	meta := version_getBaseMetadata()
	meta.box = intf.links.core.boxPub
	meta.sig = intf.links.core.sigPub
	meta.link = *myLinkPub
	metaBytes := meta.encode()
	// TODO timeouts on send/recv (goroutine for send/recv, channel select w/ timer)
	var err error
	if !util.FuncTimeout(func() { err = intf.msgIO._sendMetaBytes(metaBytes) }, 30*time.Second) {
		return errors.New("timeout on metadata send")
	}
	if err != nil {
		return err
	}
	if !util.FuncTimeout(func() { metaBytes, err = intf.msgIO._recvMetaBytes() }, 30*time.Second) {
		return errors.New("timeout on metadata recv")
	}
	if err != nil {
		return err
	}
	meta = version_metadata{}
	if !meta.decode(metaBytes) || !meta.check() {
		return errors.New("failed to decode metadata")
	}
	base := version_getBaseMetadata()
	if meta.ver > base.ver || meta.ver == base.ver && meta.minorVer > base.minorVer {
		intf.links.core.log.Errorln("Failed to connect to node: " + intf.lname + " version: " + fmt.Sprintf("%d.%d", meta.ver, meta.minorVer))
		return errors.New("failed to connect: wrong version")
	}
	// Check if the remote side matches the keys we expected. This is a bit of a weak
	// check - in future versions we really should check a signature or something like that.
	if pinned := intf.options.pinnedCurve25519Keys; pinned != nil {
		if _, allowed := pinned[meta.box]; !allowed {
			intf.links.core.log.Errorf("Failed to connect to node: %q sent curve25519 key that does not match pinned keys", intf.name)
			return fmt.Errorf("failed to connect: host sent curve25519 key that does not match pinned keys")
		}
	}
	if pinned := intf.options.pinnedEd25519Keys; pinned != nil {
		if _, allowed := pinned[meta.sig]; !allowed {
			intf.links.core.log.Errorf("Failed to connect to node: %q sent ed25519 key that does not match pinned keys", intf.name)
			return fmt.Errorf("failed to connect: host sent ed25519 key that does not match pinned keys")
		}
	}
	// Check if we're authorized to connect to this key / IP
	if intf.incoming && !intf.force && !intf.links.core.peers.isAllowedEncryptionPublicKey(&meta.box) {
		intf.links.core.log.Warnf("%s connection from %s forbidden: AllowedEncryptionPublicKeys does not contain key %s",
			strings.ToUpper(intf.info.linkType), intf.info.remote, hex.EncodeToString(meta.box[:]))
		intf.msgIO.close()
		return nil
	}
	// Check if we already have a link to this node
	intf.info.box = meta.box
	intf.info.sig = meta.sig
	intf.links.mutex.Lock()
	if oldIntf, isIn := intf.links.links[intf.info]; isIn {
		intf.links.mutex.Unlock()
		// FIXME we should really return an error and let the caller block instead
		// That lets them do things like close connections on its own, avoid printing a connection message in the first place, etc.
		intf.links.core.log.Debugln("DEBUG: found existing interface for", intf.name)
		intf.msgIO.close()
		if !intf.incoming {
			// Block outgoing connection attempts until the existing connection closes
			<-oldIntf.closed
		}
		return nil
<<<<<<< HEAD
	}
	intf.closed = make(chan struct{})
	intf.link.interfaces[intf.info] = intf
	defer func() {
		intf.link.mutex.Lock()
		delete(intf.link.interfaces, intf.info)
		intf.link.mutex.Unlock()
		close(intf.closed)
	}()
	intf.link.core.log.Debugln("DEBUG: registered interface for", intf.name)
	intf.link.mutex.Unlock()
=======
	} else {
		intf.closed = make(chan struct{})
		intf.links.links[intf.info] = intf
		defer func() {
			intf.links.mutex.Lock()
			delete(intf.links.links, intf.info)
			intf.links.mutex.Unlock()
			close(intf.closed)
		}()
		intf.links.core.log.Debugln("DEBUG: registered interface for", intf.name)
	}
	intf.links.mutex.Unlock()
>>>>>>> d9fd68f1
	// Create peer
	shared := crypto.GetSharedKey(myLinkPriv, &meta.link)
	phony.Block(&intf.links.core.peers, func() {
		// FIXME don't use phony.Block, it's bad practice, even if it's safe here
		intf.peer = intf.links.core.peers._newPeer(&meta.box, &meta.sig, shared, intf)
	})
	if intf.peer == nil {
		return errors.New("failed to create peer")
	}
	defer func() {
		// More cleanup can go here
		intf.peer.Act(nil, intf.peer._removeSelf)
	}()
	themAddr := address.AddrForNodeID(crypto.GetNodeID(&intf.info.box))
	themAddrString := net.IP(themAddr[:]).String()
	themString := fmt.Sprintf("%s@%s", themAddrString, intf.info.remote)
	intf.links.core.log.Infof("Connected %s: %s, source %s",
		strings.ToUpper(intf.info.linkType), themString, intf.info.local)
	// Start things
	go intf.peer.start()
	intf.Act(nil, intf._notifyIdle)
	intf.reader.Act(nil, intf.reader._read)
	// Wait for the reader to finish
	// TODO find a way to do this without keeping live goroutines around
	done := make(chan struct{})
	defer close(done)
	go func() {
		select {
		case <-intf.links.stopped:
			intf.msgIO.close()
		case <-done:
		}
	}()
	err = <-intf.reader.err
	// TODO don't report an error if it's just a 'use of closed network connection'
	if err != nil {
		intf.links.core.log.Infof("Disconnected %s: %s, source %s; error: %s",
			strings.ToUpper(intf.info.linkType), themString, intf.info.local, err)
	} else {
		intf.links.core.log.Infof("Disconnected %s: %s, source %s",
			strings.ToUpper(intf.info.linkType), themString, intf.info.local)
	}
	return err
}

////////////////////////////////////////////////////////////////////////////////

// link needs to match the linkInterface type needed by the peers

type linkInterface interface {
	out([][]byte)
	linkOut([]byte)
	close()
	// These next ones are only used by the API
	name() string
	local() string
	remote() string
	interfaceType() string
}

func (intf *link) out(bss [][]byte) {
	intf.Act(nil, func() {
		// nil to prevent it from blocking if the link is somehow frozen
		// this is safe because another packet won't be sent until the link notifies
		//  the peer that it's ready for one
		intf.writer.sendFrom(nil, bss)
	})
}

func (intf *link) linkOut(bs []byte) {
	intf.Act(nil, func() {
		// nil to prevent it from blocking if the link is somehow frozen
		// FIXME this is hypothetically not safe, the peer shouldn't be sending
		//  additional packets until this one finishes, otherwise this could leak
		//  memory if writing happens slower than link packets are generated...
		//  that seems unlikely, so it's a lesser evil than deadlocking for now
		intf.writer.sendFrom(nil, [][]byte{bs})
	})
}

func (intf *link) close() {
	intf.Act(nil, func() { intf.msgIO.close() })
}

func (intf *link) name() string {
	return intf.lname
}

func (intf *link) local() string {
	return intf.info.local
}

func (intf *link) remote() string {
	return intf.info.remote
}

func (intf *link) interfaceType() string {
	return intf.info.linkType
}

////////////////////////////////////////////////////////////////////////////////
const (
	sendTime      = 1 * time.Second    // How long to wait before deciding a send is blocked
	keepAliveTime = 2 * time.Second    // How long to wait before sending a keep-alive response if we have no real traffic to send
	stallTime     = 6 * time.Second    // How long to wait for response traffic before deciding the connection has stalled
	closeTime     = 2 * switch_timeout // How long to wait before closing the link
)

// notify the intf that we're currently sending
func (intf *link) notifySending(size int) {
	intf.Act(&intf.writer, func() {
		intf.isSending = true
		intf.sendTimer = time.AfterFunc(sendTime, intf.notifyBlockedSend)
		if intf.keepAliveTimer != nil {
			intf.keepAliveTimer.Stop()
			intf.keepAliveTimer = nil
		}
		intf.peer.notifyBlocked(intf)
	})
}

// This gets called from a time.AfterFunc, and notifies the switch that we appear
// to have gotten blocked on a write, so the switch should start routing traffic
// through other links, if alternatives exist
func (intf *link) notifyBlockedSend() {
	intf.Act(nil, func() {
		if intf.sendTimer != nil && !intf.blocked {
			//As far as we know, we're still trying to send, and the timer fired.
			intf.blocked = true
			intf.links.core.switchTable.blockPeer(intf, intf.peer.port)
		}
	})
}

// notify the intf that we've finished sending, returning the peer to the switch
func (intf *link) notifySent(size int) {
	intf.Act(&intf.writer, func() {
		if intf.sendTimer != nil {
			intf.sendTimer.Stop()
			intf.sendTimer = nil
		}
		if intf.keepAliveTimer != nil {
			// TODO? unset this when we start sending, not when we finish...
			intf.keepAliveTimer.Stop()
			intf.keepAliveTimer = nil
		}
		intf._notifyIdle()
		intf.isSending = false
		if size > 0 && intf.stallTimer == nil {
			intf.stallTimer = time.AfterFunc(stallTime, intf.notifyStalled)
		}
	})
}

// Notify the peer that we're ready for more traffic
func (intf *link) _notifyIdle() {
	intf.peer.Act(intf, intf.peer._handleIdle)
}

// Set the peer as stalled, to prevent them from returning to the switch until a read succeeds
func (intf *link) notifyStalled() {
	intf.Act(nil, func() { // Sent from a time.AfterFunc
		if intf.stallTimer != nil {
			intf.stallTimer.Stop()
			intf.stallTimer = nil
			if !intf.blocked {
				intf.blocked = true
				intf.links.core.switchTable.blockPeer(intf, intf.peer.port)
			}
		}
	})
}

// reset the close timer
func (intf *link) notifyReading() {
	intf.Act(&intf.reader, func() {
		if intf.closeTimer != nil {
			intf.closeTimer.Stop()
		}
		intf.closeTimer = time.AfterFunc(closeTime, func() { intf.msgIO.close() })
	})
}

// wake up the link if it was stalled, and (if size > 0) prepare to send keep-alive traffic
func (intf *link) notifyRead(size int) {
	intf.Act(&intf.reader, func() {
		if intf.stallTimer != nil {
			intf.stallTimer.Stop()
			intf.stallTimer = nil
		}
		if size > 0 && intf.keepAliveTimer == nil {
			intf.keepAliveTimer = time.AfterFunc(keepAliveTime, intf.notifyDoKeepAlive)
		}
		if intf.blocked {
			intf.blocked = false
			intf.links.core.switchTable.unblockPeer(intf, intf.peer.port)
		}
	})
}

// We need to send keep-alive traffic now
func (intf *link) notifyDoKeepAlive() {
	intf.Act(nil, func() { // Sent from a time.AfterFunc
		if intf.keepAliveTimer != nil {
			intf.keepAliveTimer.Stop()
			intf.keepAliveTimer = nil
			intf.writer.sendFrom(nil, [][]byte{nil}) // Empty keep-alive traffic
		}
	})
}

////////////////////////////////////////////////////////////////////////////////

type linkWriter struct {
	phony.Inbox
	intf   *link
	worker chan [][]byte
	closed bool
}

func (w *linkWriter) sendFrom(from phony.Actor, bss [][]byte) {
	w.Act(from, func() {
		if w.closed {
			return
		}
		var size int
		for _, bs := range bss {
			size += len(bs)
		}
		w.intf.notifySending(size)
		w.worker <- bss
		w.intf.notifySent(size)
	})
}

////////////////////////////////////////////////////////////////////////////////

type linkReader struct {
	phony.Inbox
	intf *link
	err  chan error
}

func (r *linkReader) _read() {
	r.intf.notifyReading()
	msg, err := r.intf.msgIO.readMsg()
	r.intf.notifyRead(len(msg))
	if len(msg) > 0 {
		r.intf.peer.handlePacketFrom(r, msg)
	}
	if err != nil {
		if err != io.EOF {
			r.err <- err
		}
		close(r.err)
		return
	}
	// Now try to read again
	r.Act(nil, r._read)
}<|MERGE_RESOLUTION|>--- conflicted
+++ resolved
@@ -262,19 +262,6 @@
 			<-oldIntf.closed
 		}
 		return nil
-<<<<<<< HEAD
-	}
-	intf.closed = make(chan struct{})
-	intf.link.interfaces[intf.info] = intf
-	defer func() {
-		intf.link.mutex.Lock()
-		delete(intf.link.interfaces, intf.info)
-		intf.link.mutex.Unlock()
-		close(intf.closed)
-	}()
-	intf.link.core.log.Debugln("DEBUG: registered interface for", intf.name)
-	intf.link.mutex.Unlock()
-=======
 	} else {
 		intf.closed = make(chan struct{})
 		intf.links.links[intf.info] = intf
@@ -287,7 +274,6 @@
 		intf.links.core.log.Debugln("DEBUG: registered interface for", intf.name)
 	}
 	intf.links.mutex.Unlock()
->>>>>>> d9fd68f1
 	// Create peer
 	shared := crypto.GetSharedKey(myLinkPriv, &meta.link)
 	phony.Block(&intf.links.core.peers, func() {

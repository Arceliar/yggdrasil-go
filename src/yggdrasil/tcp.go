--- conflicted
+++ resolved
@@ -141,13 +141,8 @@
 			return
 		}
 		select {
-<<<<<<< HEAD
 		case <-iface.stop:
-			iface.core.log.Println("Stopping listener")
-=======
-		case <-iface.serv_stop:
 			iface.core.log.Errorln("Stopping listener")
->>>>>>> c5cc2805
 			return
 		default:
 			if err != nil {
@@ -295,235 +290,7 @@
 		iface.core.log.Println(err)
 		panic(err)
 	}
-<<<<<<< HEAD
-	iface.core.log.Println("DEBUG: starting handler for", name)
+	iface.core.log.Debugln("DEBUG: starting handler for", name)
 	err = link.handler()
-	iface.core.log.Println("DEBUG: stopped handler for", name, err)
-=======
-	if iface.tcp_timeout > 0 {
-		sock.SetReadDeadline(time.Now().Add(iface.tcp_timeout))
-	}
-	_, err = sock.Read(metaBytes)
-	if err != nil {
-		return
-	}
-	meta = version_metadata{} // Reset to zero value
-	if !meta.decode(metaBytes) || !meta.check() {
-		// Failed to decode and check the metadata
-		// If it's a version mismatch issue, then print an error message
-		base := version_getBaseMetadata()
-		if meta.meta == base.meta {
-			if meta.ver > base.ver {
-				iface.core.log.Errorln("Failed to connect to node:", sock.RemoteAddr().String(), "version:", meta.ver)
-			} else if meta.ver == base.ver && meta.minorVer > base.minorVer {
-				iface.core.log.Errorln("Failed to connect to node:", sock.RemoteAddr().String(), "version:", fmt.Sprintf("%d.%d", meta.ver, meta.minorVer))
-			}
-		}
-		// TODO? Block forever to prevent future connection attempts? suppress future messages about the same node?
-		return
-	}
-	remoteAddr, _, e1 := net.SplitHostPort(sock.RemoteAddr().String())
-	localAddr, _, e2 := net.SplitHostPort(sock.LocalAddr().String())
-	if e1 != nil || e2 != nil {
-		return
-	}
-	info := tcpInfo{ // used as a map key, so don't include ephemeral link key
-		box:        meta.box,
-		sig:        meta.sig,
-		localAddr:  localAddr,
-		remoteAddr: remoteAddr,
-	}
-	if iface.isAlreadyConnected(info) {
-		return
-	}
-	// Quit the parent call if this is a connection to ourself
-	equiv := func(k1, k2 []byte) bool {
-		for idx := range k1 {
-			if k1[idx] != k2[idx] {
-				return false
-			}
-		}
-		return true
-	}
-	if equiv(meta.box[:], iface.core.boxPub[:]) {
-		return
-	}
-	if equiv(meta.sig[:], iface.core.sigPub[:]) {
-		return
-	}
-	// Check if we're authorized to connect to this key / IP
-	if incoming && !iface.core.peers.isAllowedEncryptionPublicKey(&meta.box) {
-		// Allow unauthorized peers if they're link-local
-		raddrStr, _, _ := net.SplitHostPort(sock.RemoteAddr().String())
-		raddr := net.ParseIP(raddrStr)
-		if !raddr.IsLinkLocalUnicast() {
-			return
-		}
-	}
-	// Check if we already have a connection to this node, close and block if yes
-	iface.mutex.Lock()
-	/*if blockChan, isIn := iface.conns[info]; isIn {
-		iface.mutex.Unlock()
-		sock.Close()
-		<-blockChan
-		return
-	}*/
-	blockChan := make(chan struct{})
-	iface.conns[info] = blockChan
-	iface.mutex.Unlock()
-	defer func() {
-		iface.mutex.Lock()
-		delete(iface.conns, info)
-		iface.mutex.Unlock()
-		close(blockChan)
-	}()
-	// Note that multiple connections to the same node are allowed
-	//  E.g. over different interfaces
-	p := iface.core.peers.newPeer(&meta.box, &meta.sig, crypto.GetSharedKey(myLinkPriv, &meta.link), sock.RemoteAddr().String())
-	p.linkOut = make(chan []byte, 1)
-	in := func(bs []byte) {
-		p.handlePacket(bs)
-	}
-	out := make(chan []byte, 1)
-	defer close(out)
-	go func() {
-		// This goroutine waits for outgoing packets, link protocol traffic, or sends idle keep-alive traffic
-		send := func(msg []byte) {
-			msgLen := wire_encode_uint64(uint64(len(msg)))
-			buf := net.Buffers{tcp_msg[:], msgLen, msg}
-			buf.WriteTo(sock)
-			atomic.AddUint64(&p.bytesSent, uint64(len(tcp_msg)+len(msgLen)+len(msg)))
-			util.PutBytes(msg)
-		}
-		timerInterval := tcp_ping_interval
-		timer := time.NewTimer(timerInterval)
-		defer timer.Stop()
-		for {
-			select {
-			case msg := <-p.linkOut:
-				// Always send outgoing link traffic first, if needed
-				send(msg)
-				continue
-			default:
-			}
-			// Otherwise wait reset the timer and wait for something to do
-			timer.Stop()
-			select {
-			case <-timer.C:
-			default:
-			}
-			timer.Reset(timerInterval)
-			select {
-			case _ = <-timer.C:
-				send(nil) // TCP keep-alive traffic
-			case msg := <-p.linkOut:
-				send(msg)
-			case msg, ok := <-out:
-				if !ok {
-					return
-				}
-				send(msg) // Block until the socket write has finished
-				// Now inform the switch that we're ready for more traffic
-				p.core.switchTable.idleIn <- p.port
-			}
-		}
-	}()
-	p.core.switchTable.idleIn <- p.port // Start in the idle state
-	p.out = func(msg []byte) {
-		defer func() { recover() }()
-		out <- msg
-	}
-	p.close = func() { sock.Close() }
-	go p.linkLoop()
-	defer func() {
-		// Put all of our cleanup here...
-		p.core.peers.removePeer(p.port)
-	}()
-	us, _, _ := net.SplitHostPort(sock.LocalAddr().String())
-	them, _, _ := net.SplitHostPort(sock.RemoteAddr().String())
-	themNodeID := crypto.GetNodeID(&meta.box)
-	themAddr := address.AddrForNodeID(themNodeID)
-	themAddrString := net.IP(themAddr[:]).String()
-	themString := fmt.Sprintf("%s@%s", themAddrString, them)
-	iface.core.log.Infof("Connected: %s, source: %s", themString, us)
-	err = iface.reader(sock, in) // In this goroutine, because of defers
-	if err == nil {
-		iface.core.log.Infof("Disconnected: %s, source: %s", themString, us)
-	} else {
-		iface.core.log.Infof("Disconnected: %s, source: %s, error: %s", themString, us, err)
-	}
-	return
-}
-
-// This reads from the socket into a []byte buffer for incomping messages.
-// It copies completed messages out of the cache into a new slice, and passes them to the peer struct via the provided `in func([]byte)` argument.
-// Then it shifts the incomplete fragments of data forward so future reads won't overwrite it.
-func (iface *tcpInterface) reader(sock net.Conn, in func([]byte)) error {
-	bs := make([]byte, 2*tcp_msgSize)
-	frag := bs[:0]
-	for {
-		if iface.tcp_timeout > 0 {
-			sock.SetReadDeadline(time.Now().Add(iface.tcp_timeout))
-		}
-		n, err := sock.Read(bs[len(frag):])
-		if n > 0 {
-			frag = bs[:len(frag)+n]
-			for {
-				msg, ok, err2 := tcp_chop_msg(&frag)
-				if err2 != nil {
-					return fmt.Errorf("Message error: %v", err2)
-				}
-				if !ok {
-					// We didn't get the whole message yet
-					break
-				}
-				newMsg := append(util.GetBytes(), msg...)
-				in(newMsg)
-				util.Yield()
-			}
-			frag = append(bs[:0], frag...)
-		}
-		if err != nil || n == 0 {
-			if err != io.EOF {
-				return err
-			}
-			return nil
-		}
-	}
-}
-
-////////////////////////////////////////////////////////////////////////////////
-
-// These are 4 bytes of padding used to catch if something went horribly wrong with the tcp connection.
-var tcp_msg = [...]byte{0xde, 0xad, 0xb1, 0x75} // "dead bits"
-
-// This takes a pointer to a slice as an argument.
-// It checks if there's a complete message and, if so, slices out those parts and returns the message, true, and nil.
-// If there's no error, but also no complete message, it returns nil, false, and nil.
-// If there's an error, it returns nil, false, and the error, which the reader then handles (currently, by returning from the reader, which causes the connection to close).
-func tcp_chop_msg(bs *[]byte) ([]byte, bool, error) {
-	// Returns msg, ok, err
-	if len(*bs) < len(tcp_msg) {
-		return nil, false, nil
-	}
-	for idx := range tcp_msg {
-		if (*bs)[idx] != tcp_msg[idx] {
-			return nil, false, errors.New("Bad message!")
-		}
-	}
-	msgLen, msgLenLen := wire_decode_uint64((*bs)[len(tcp_msg):])
-	if msgLen > tcp_msgSize {
-		return nil, false, errors.New("Oversized message!")
-	}
-	msgBegin := len(tcp_msg) + msgLenLen
-	msgEnd := msgBegin + int(msgLen)
-	if msgLenLen == 0 || len(*bs) < msgEnd {
-		// We don't have the full message
-		// Need to buffer this and wait for the rest to come in
-		return nil, false, nil
-	}
-	msg := (*bs)[msgBegin:msgEnd]
-	(*bs) = (*bs)[msgEnd:]
-	return msg, true, nil
->>>>>>> c5cc2805
+	iface.core.log.Debugln("DEBUG: stopped handler for", name, err)
 }
--- conflicted
+++ resolved
@@ -206,11 +206,7 @@
 			continue
 		}
 		// Find the interface that matches the listener
-<<<<<<< HEAD
 		if info, ok := m._interfaces[name]; ok {
-=======
-		if info, ok := m._interfaces[name]; ok && len(info.addrs) > 0 {
->>>>>>> e091dc73
 			for _, addr := range info.addrs {
 				if ip, _, err := net.ParseCIDR(addr.String()); err == nil {
 					// Does the interface address match our listener address?

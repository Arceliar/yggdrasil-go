--- conflicted
+++ resolved
@@ -115,15 +115,10 @@
 	for i := 0; i < len(sets)-num-1; i++ {
 		if isBetter(sets[i+1].id, sets[i].id) {
 			var tmp = sets[i]
-<<<<<<< HEAD
 			sets[i] = sets[i+1]
 			sets[i+1] = tmp
-=======
-			sets[i] = sets[i + 1]
-			sets[i + 1] = tmp
 		} else {
 			break
->>>>>>> 5b31cbee
 		}
 	}
 	return sets
